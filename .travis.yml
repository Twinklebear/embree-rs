sudo: false
language: rust
cache: cargo
matrix:
    allow_failures:
        - os: windows
    include:
        - os: linux
          dist: xenial
          env:
              - EMBREE_VERSION=3.5.0
              - secure: jdyo2YJrD1heiHRebeg5/Cj50DghBTRcFIiRbXPJy+dCIZ226CoYKS5TyrIzq/u2LAjaOrIfMuCOppyoPgGctp6tefZ48860KN/TTDnqn26C2XaFdEtZLd1/1n1J5pZnUvq/xRvuWQmsiMmdtHXgAMFpqF1u7RKy2FDHvYkWmdTSb4Hoj+tSEaykH6Wvs5MbNEXXjp+cj5eXfTkfuSZZn5dhtgDRxEoLXJ4+QoBAGRH0UMXZI8jBe7Ao0CiPUfWVpvMeLudcXchcZmKO1w7zu5hAu2E0v9GL9kfQj9ECs6TVIUOLkb3utHhlZRVvDhYOVjBS8Qyb8ZS8EcnwcZgaRzA06thWk4JNnEh37rKWHpM+sIC1H1rW+sWdpzD2hhGDB4V4YMA1zOeAgj+Gzrj/X4Ka1bWTgEehAI5O14V8QOQbdvH7tpcNJKTDfW132jc2Yad/6hR/ai04vxrX6JLHor64Tf2DfdAm4XB7H4kjWXhmCoDaVQG2vfq3tWYvVgJna8tPHJ9uYoWQyEcptPRoTqaCKLqLWpJ+3BOJ5bkTRZA2VAbuigdJjfBMdhC0cDBhyP8zeMwuVoXYhILHsmWj5DCBaT2ChkYOpkgMlZHWPZz08lVZYIsKzqgp/cCzDmH9U+yb3WQf7WzfaDQ3IQB6LZ7H/HIRohwkLU24f1kbAYQ=
          rust: stable
          addons:
              apt:
                  sources:
                      - ubuntu-toolchain-r-test
        - os: osx
          osx_image: xcode9.4
          env: EMBREE_VERSION=3.5.0
          rust: stable
        - os: windows
          env: EMBREE_VERSION=3.5.0
          rust: stable
before_script:
    - export TARGET_OS=$TRAVIS_OS_NAME
    - if [[ "$TRAVIS_OS_NAME" == "osx" ]]; then
          export TARGET_OS="macosx";
      fi
    - if [[ "$TARGET_OS" != "windows" ]]; then
          wget https://github.com/embree/embree/releases/download/v${EMBREE_VERSION}/embree-${EMBREE_VERSION}.x86_64.${TARGET_OS}.tar.gz;
          tar -xf embree-${EMBREE_VERSION}.x86_64.${TARGET_OS}.tar.gz;
          source embree-${EMBREE_VERSION}.x86_64.${TARGET_OS}/embree-vars.sh;
          export EMBREE_DIR=`pwd`/embree-${EMBREE_VERSION}.x86_64.${TARGET_OS}/;
      else
          echo "Grabbing Embree";
          wget https://github.com/embree/embree/releases/download/v${EMBREE_VERSION}/embree-${EMBREE_VERSION}.x64.vc14.${TARGET_OS}.zip;
<<<<<<< HEAD
          7z x embree-${EMBREE_VERSION}.x64.vc14.${TARGET_OS}.zip -y;
          export EMBREE_DIR=`pwd`/embree-${EMBREE_VERSION}.x64.vc14.${TARGET_OS};
=======
          echo "Fetched Embree";
          7z e embree-${EMBREE_VERSION}.x64.vc14.${TARGET_OS}.zip -y;
          echo "Extracted Embree";
>>>>>>> d543c074
      fi
    - if [[ "$TRAVIS_OS_NAME" == "linux" ]]; then
          pip install 'travis-cargo<0.2' --user;
          export PATH=$HOME/.local/bin:$PATH;
      fi
script:
<<<<<<< HEAD
    - cargo build
    - cargo test
    - cargo doc
    - cd examples
    - for d in `ls ./`; do
          cd $d;
          pwd;
          cargo build;
          if [[ "$?" != "0" ]]; then exit 1; fi;
          cd ../;
      done
    - cd ..
=======
    - if [[ "$TRAVIS_OS_NAME" != "windows" ]]; then
          ./travis-linux-mac.sh;
      else
          echo "Running script!";
          powershell ./travis-windows.ps1 $EMBREE_VERSION;
          echo "Powershell done";
      fi
>>>>>>> d543c074
after_success:
    - if [[ "$TRAVIS_OS_NAME" == "linux" ]]; then
          git config user.name "Travis-CI Doc Bot";
          git config user.email "willusher.life@gmail.com";
          travis-cargo --only stable doc-upload;
      fi
<|MERGE_RESOLUTION|>--- conflicted
+++ resolved
@@ -35,21 +35,14 @@
       else
           echo "Grabbing Embree";
           wget https://github.com/embree/embree/releases/download/v${EMBREE_VERSION}/embree-${EMBREE_VERSION}.x64.vc14.${TARGET_OS}.zip;
-<<<<<<< HEAD
           7z x embree-${EMBREE_VERSION}.x64.vc14.${TARGET_OS}.zip -y;
           export EMBREE_DIR=`pwd`/embree-${EMBREE_VERSION}.x64.vc14.${TARGET_OS};
-=======
-          echo "Fetched Embree";
-          7z e embree-${EMBREE_VERSION}.x64.vc14.${TARGET_OS}.zip -y;
-          echo "Extracted Embree";
->>>>>>> d543c074
       fi
     - if [[ "$TRAVIS_OS_NAME" == "linux" ]]; then
           pip install 'travis-cargo<0.2' --user;
           export PATH=$HOME/.local/bin:$PATH;
       fi
 script:
-<<<<<<< HEAD
     - cargo build
     - cargo test
     - cargo doc
@@ -62,15 +55,6 @@
           cd ../;
       done
     - cd ..
-=======
-    - if [[ "$TRAVIS_OS_NAME" != "windows" ]]; then
-          ./travis-linux-mac.sh;
-      else
-          echo "Running script!";
-          powershell ./travis-windows.ps1 $EMBREE_VERSION;
-          echo "Powershell done";
-      fi
->>>>>>> d543c074
 after_success:
     - if [[ "$TRAVIS_OS_NAME" == "linux" ]]; then
           git config user.name "Travis-CI Doc Bot";
